--- conflicted
+++ resolved
@@ -1,44 +1,39 @@
-/*
- * Copyright 1999-2011 Alibaba Group.
- *  
- * Licensed under the Apache License, Version 2.0 (the "License");
- * you may not use this file except in compliance with the License.
- * You may obtain a copy of the License at
- *  
- *      http://www.apache.org/licenses/LICENSE-2.0
- *  
- * Unless required by applicable law or agreed to in writing, software
- * distributed under the License is distributed on an "AS IS" BASIS,
- * WITHOUT WARRANTIES OR CONDITIONS OF ANY KIND, either express or implied.
- * See the License for the specific language governing permissions and
- * limitations under the License.
- */
-package com.alibaba.dubbo.demo.provider;
-
-import com.alibaba.dubbo.config.annotation.Service;
-import com.alibaba.dubbo.demo.DemoService;
-import com.alibaba.dubbo.rpc.RpcContext;
-
-import java.text.SimpleDateFormat;
-import java.util.Date;
-
-<<<<<<< HEAD
-import com.alibaba.dubbo.config.annotation.Service;
-
-=======
->>>>>>> 9a503f8e
-@Service
-public class DemoServiceImpl implements DemoService {
-
-    public String sayHello(String name) {
-        System.out.println("[" + new SimpleDateFormat("HH:mm:ss").format(new Date()) + "] Hello " + name + ", request from consumer: " + RpcContext.getContext().getRemoteAddress());
-        return "Hello " + name + ", response form provider: " + RpcContext.getContext().getLocalAddress();
-    }
-
-    @Override
-    public String sayGoodBye(String name) {
-        System.out.println("[" + new SimpleDateFormat("HH:mm:ss").format(new Date()) + "] GoodBye " + name + ", request from consumer: " + RpcContext.getContext().getRemoteAddress());
-        return "GoodBye " + name + ", response form provider: " + RpcContext.getContext().getLocalAddress();
-    }
-
+/*
+ * Copyright 1999-2011 Alibaba Group.
+ *  
+ * Licensed under the Apache License, Version 2.0 (the "License");
+ * you may not use this file except in compliance with the License.
+ * You may obtain a copy of the License at
+ *  
+ *      http://www.apache.org/licenses/LICENSE-2.0
+ *  
+ * Unless required by applicable law or agreed to in writing, software
+ * distributed under the License is distributed on an "AS IS" BASIS,
+ * WITHOUT WARRANTIES OR CONDITIONS OF ANY KIND, either express or implied.
+ * See the License for the specific language governing permissions and
+ * limitations under the License.
+ */
+package com.alibaba.dubbo.demo.provider;
+
+import com.alibaba.dubbo.config.annotation.Service;
+import com.alibaba.dubbo.demo.DemoService;
+import com.alibaba.dubbo.rpc.RpcContext;
+
+import java.text.SimpleDateFormat;
+import java.util.Date;
+
+@Service
+public class DemoServiceImpl implements DemoService {
+
+    public String sayHello(String name) {
+        System.out.println("[" + new SimpleDateFormat("HH:mm:ss").format(new Date()) + "] Hello " + name + ", request from consumer: " + RpcContext.getContext().getRemoteAddress());
+        return "Hello " + name + ", response form provider: " + RpcContext.getContext().getLocalAddress();
+    }
+
+    @Override
+    public String sayGoodBye(String name) {
+        System.out.println("[" + new SimpleDateFormat("HH:mm:ss").format(new Date()) + "] GoodBye " + name + ", request from consumer: " + RpcContext.getContext().getRemoteAddress());
+        return "GoodBye " + name + ", response form provider: " + RpcContext.getContext().getLocalAddress();
+    }
+
 }