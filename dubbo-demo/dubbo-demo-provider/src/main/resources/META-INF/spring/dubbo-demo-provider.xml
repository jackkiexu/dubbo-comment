<?xml version="1.0" encoding="UTF-8"?>
<!--
 - Copyright 1999-2011 Alibaba Group.
 -  
 - Licensed under the Apache License, Version 2.0 (the "License");
 - you may not use this file except in compliance with the License.
 - You may obtain a copy of the License at
 -  
 -      http://www.apache.org/licenses/LICENSE-2.0
 -  
 - Unless required by applicable law or agreed to in writing, software
 - distributed under the License is distributed on an "AS IS" BASIS,
 - WITHOUT WARRANTIES OR CONDITIONS OF ANY KIND, either express or implied.
 - See the License for the specific language governing permissions and
 - limitations under the License.
-->
<beans xmlns:xsi="http://www.w3.org/2001/XMLSchema-instance"
       xmlns:dubbo="http://code.alibabatech.com/schema/dubbo"
       xmlns="http://www.springframework.org/schema/beans"
       xsi:schemaLocation="http://www.springframework.org/schema/beans http://www.springframework.org/schema/beans/spring-beans-2.5.xsd
	http://code.alibabatech.com/schema/dubbo http://code.alibabatech.com/schema/dubbo/dubbo.xsd">

    <!-- 提供方应用信息，用于计算依赖关系 -->
    <dubbo:application name="demo-provider"/>

    <!-- 使用multicast广播注册中心暴露服务地址 -->
    <dubbo:registry address="zookeeper://127.0.0.1:2181"/>

    <!-- 用dubbo协议在20880端口暴露服务 -->
    <dubbo:protocol name="dubbo" port="20881"/>

<<<<<<< HEAD
    <dubbo:annotation package="com.alibaba.dubbo.demo.provider" />

<!--
    &lt;!&ndash; 和本地bean一样实现服务 &ndash;&gt;
    <bean id="demoService" class="com.alibaba.dubbo.demo.provider.DemoServiceImpl"/>

    &lt;!&ndash; 声明需要暴露的服务接口 &ndash;&gt;
    <dubbo:service interface="com.alibaba.dubbo.demo.DemoService" ref="demoService"/>
-->
=======
    <dubbo:annotation package="com.alibaba.dubbo.demo.provider"></dubbo:annotation>
    <!-- 和本地bean一样实现服务 -->
    <!--<bean id="demoService" class="com.alibaba.dubbo.demo.provider.DemoServiceImpl"/>-->

    <!-- 声明需要暴露的服务接口 -->
 <!--   <dubbo:service interface="com.alibaba.dubbo.demo.DemoService" ref="demoService"/>-->
>>>>>>> 9a503f8e

</beans><|MERGE_RESOLUTION|>--- conflicted
+++ resolved
@@ -1,51 +1,39 @@
-<?xml version="1.0" encoding="UTF-8"?>
-<!--
- - Copyright 1999-2011 Alibaba Group.
- -  
- - Licensed under the Apache License, Version 2.0 (the "License");
- - you may not use this file except in compliance with the License.
- - You may obtain a copy of the License at
- -  
- -      http://www.apache.org/licenses/LICENSE-2.0
- -  
- - Unless required by applicable law or agreed to in writing, software
- - distributed under the License is distributed on an "AS IS" BASIS,
- - WITHOUT WARRANTIES OR CONDITIONS OF ANY KIND, either express or implied.
- - See the License for the specific language governing permissions and
- - limitations under the License.
--->
-<beans xmlns:xsi="http://www.w3.org/2001/XMLSchema-instance"
-       xmlns:dubbo="http://code.alibabatech.com/schema/dubbo"
-       xmlns="http://www.springframework.org/schema/beans"
-       xsi:schemaLocation="http://www.springframework.org/schema/beans http://www.springframework.org/schema/beans/spring-beans-2.5.xsd
-	http://code.alibabatech.com/schema/dubbo http://code.alibabatech.com/schema/dubbo/dubbo.xsd">
-
-    <!-- 提供方应用信息，用于计算依赖关系 -->
-    <dubbo:application name="demo-provider"/>
-
-    <!-- 使用multicast广播注册中心暴露服务地址 -->
-    <dubbo:registry address="zookeeper://127.0.0.1:2181"/>
-
-    <!-- 用dubbo协议在20880端口暴露服务 -->
-    <dubbo:protocol name="dubbo" port="20881"/>
-
-<<<<<<< HEAD
-    <dubbo:annotation package="com.alibaba.dubbo.demo.provider" />
-
-<!--
-    &lt;!&ndash; 和本地bean一样实现服务 &ndash;&gt;
-    <bean id="demoService" class="com.alibaba.dubbo.demo.provider.DemoServiceImpl"/>
-
-    &lt;!&ndash; 声明需要暴露的服务接口 &ndash;&gt;
-    <dubbo:service interface="com.alibaba.dubbo.demo.DemoService" ref="demoService"/>
--->
-=======
-    <dubbo:annotation package="com.alibaba.dubbo.demo.provider"></dubbo:annotation>
-    <!-- 和本地bean一样实现服务 -->
-    <!--<bean id="demoService" class="com.alibaba.dubbo.demo.provider.DemoServiceImpl"/>-->
-
-    <!-- 声明需要暴露的服务接口 -->
- <!--   <dubbo:service interface="com.alibaba.dubbo.demo.DemoService" ref="demoService"/>-->
->>>>>>> 9a503f8e
-
+<?xml version="1.0" encoding="UTF-8"?>
+<!--
+ - Copyright 1999-2011 Alibaba Group.
+ -  
+ - Licensed under the Apache License, Version 2.0 (the "License");
+ - you may not use this file except in compliance with the License.
+ - You may obtain a copy of the License at
+ -  
+ -      http://www.apache.org/licenses/LICENSE-2.0
+ -  
+ - Unless required by applicable law or agreed to in writing, software
+ - distributed under the License is distributed on an "AS IS" BASIS,
+ - WITHOUT WARRANTIES OR CONDITIONS OF ANY KIND, either express or implied.
+ - See the License for the specific language governing permissions and
+ - limitations under the License.
+-->
+<beans xmlns:xsi="http://www.w3.org/2001/XMLSchema-instance"
+       xmlns:dubbo="http://code.alibabatech.com/schema/dubbo"
+       xmlns="http://www.springframework.org/schema/beans"
+       xsi:schemaLocation="http://www.springframework.org/schema/beans http://www.springframework.org/schema/beans/spring-beans-2.5.xsd
+	http://code.alibabatech.com/schema/dubbo http://code.alibabatech.com/schema/dubbo/dubbo.xsd">
+
+    <!-- 提供方应用信息，用于计算依赖关系 -->
+    <dubbo:application name="demo-provider"/>
+
+    <!-- 使用multicast广播注册中心暴露服务地址 -->
+    <dubbo:registry address="zookeeper://192.168.0.65:2181"/>
+
+    <!-- 用dubbo协议在20880端口暴露服务 -->
+    <dubbo:protocol name="dubbo" port="20881"/>
+
+    <dubbo:annotation package="com.alibaba.dubbo.demo.provider"></dubbo:annotation>
+    <!-- 和本地bean一样实现服务 -->
+    <!--<bean id="demoService" class="com.alibaba.dubbo.demo.provider.DemoServiceImpl"/>-->
+
+    <!-- 声明需要暴露的服务接口 -->
+ <!--   <dubbo:service interface="com.alibaba.dubbo.demo.DemoService" ref="demoService"/>-->
+
 </beans>